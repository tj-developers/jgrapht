/*
 * (C) Copyright 2003-2018, by Barak Naveh, Dimitrios Michail and Contributors.
 *
 * JGraphT : a free Java graph-theory library
 *
 * This program and the accompanying materials are dual-licensed under
 * either
 *
 * (a) the terms of the GNU Lesser General Public License version 2.1
 * as published by the Free Software Foundation, or (at your option) any
 * later version.
 *
 * or (per the licensee's choosing)
 *
 * (b) the terms of the Eclipse Public License v1.0 as published by
 * the Eclipse Foundation.
 */
package org.jgrapht;

<<<<<<< HEAD
import org.jgrapht.alg.connectivity.*;
import org.jgrapht.alg.cycle.*;
=======
import org.jgrapht.alg.connectivity.BiconnectivityInspector;
import org.jgrapht.alg.connectivity.ConnectivityInspector;
import org.jgrapht.alg.connectivity.KosarajuStrongConnectivityInspector;
import org.jgrapht.alg.cycle.ChordalityInspector;
import org.jgrapht.alg.cycle.HierholzerEulerianCycle;
import org.jgrapht.alg.intervalgraph.*;
>>>>>>> 09bd3f97

import java.util.*;
import java.util.stream.*;

/**
 * A collection of utilities to test for various graph properties.
 * 
 * @author Barak Naveh
 * @author Dimitrios Michail
 * @author Joris Kinable
 */
public abstract class GraphTests
{
    private static final String GRAPH_CANNOT_BE_NULL = "Graph cannot be null";
    private static final String GRAPH_MUST_BE_DIRECTED_OR_UNDIRECTED =
        "Graph must be directed or undirected";
    private static final String GRAPH_MUST_BE_UNDIRECTED = "Graph must be undirected";
    private static final String GRAPH_MUST_BE_DIRECTED = "Graph must be directed";
    private static final String FIRST_PARTITION_CANNOT_BE_NULL = "First partition cannot be null";
    private static final String SECOND_PARTITION_CANNOT_BE_NULL = "Second partition cannot be null";

    /**
     * Test whether a graph is empty. An empty graph on n nodes consists of n isolated vertices with
     * no edges.
     * 
     * @param graph the input graph
     * @param <V> the graph vertex type
     * @param <E> the graph edge type
     * @return true if the graph is empty, false otherwise
     */
    public static <V, E> boolean isEmpty(Graph<V, E> graph)
    {
        Objects.requireNonNull(graph, GRAPH_CANNOT_BE_NULL);
        return graph.edgeSet().isEmpty();
    }

    /**
     * Check if a graph is simple. A graph is simple if it has no self-loops and multiple (parallel)
     * edges.
     * 
     * @param graph a graph
     * @param <V> the graph vertex type
     * @param <E> the graph edge type
     * @return true if a graph is simple, false otherwise
     */
    public static <V, E> boolean isSimple(Graph<V, E> graph)
    {
        Objects.requireNonNull(graph, GRAPH_CANNOT_BE_NULL);

        GraphType type = graph.getType();
        if (type.isSimple()) {
            return true;
        }

        // no luck, we have to check
        for (V v : graph.vertexSet()) {
            Set<V> neighbors = new HashSet<>();
            for (E e : graph.outgoingEdgesOf(v)) {
                V u = Graphs.getOppositeVertex(graph, e, v);
                if (u.equals(v) || !neighbors.add(u)) {
                    return false;
                }
            }
        }

        return true;
    }

    /**
     * Check if a graph has self-loops. A self-loop is an edge with the same source and target
     * vertices.
     * 
     * @param graph a graph
     * @param <V> the graph vertex type
     * @param <E> the graph edge type
     * @return true if a graph has self-loops, false otherwise
     */
    public static <V, E> boolean hasSelfLoops(Graph<V, E> graph)
    {
        Objects.requireNonNull(graph, GRAPH_CANNOT_BE_NULL);

        if (!graph.getType().isAllowingSelfLoops()) {
            return false;
        }

        // no luck, we have to check
        for (E e : graph.edgeSet()) {
            if (graph.getEdgeSource(e).equals(graph.getEdgeTarget(e))) {
                return true;
            }
        }
        return false;
    }

    /**
     * Check if a graph has multiple edges (parallel edges), that is, whether the graph contains two
     * or more edges connecting the same pair of vertices.
     * 
     * @param graph a graph
     * @param <V> the graph vertex type
     * @param <E> the graph edge type
     * @return true if a graph has multiple edges, false otherwise
     */
    public static <V, E> boolean hasMultipleEdges(Graph<V, E> graph)
    {
        Objects.requireNonNull(graph, GRAPH_CANNOT_BE_NULL);

        if (!graph.getType().isAllowingMultipleEdges()) {
            return false;
        }

        // no luck, we have to check
        for (V v : graph.vertexSet()) {
            Set<V> neighbors = new HashSet<>();
            for (E e : graph.outgoingEdgesOf(v)) {
                V u = Graphs.getOppositeVertex(graph, e, v);
                if (!neighbors.add(u)) {
                    return true;
                }
            }
        }
        return false;
    }

    /**
     * Test whether a graph is complete. A complete undirected graph is a simple graph in which
     * every pair of distinct vertices is connected by a unique edge. A complete directed graph is a
     * directed graph in which every pair of distinct vertices is connected by a pair of unique
     * edges (one in each direction).
     * 
     * @param graph the input graph
     * @param <V> the graph vertex type
     * @param <E> the graph edge type
     * @return true if the graph is complete, false otherwise
     */
    public static <V, E> boolean isComplete(Graph<V, E> graph)
    {
        Objects.requireNonNull(graph, GRAPH_CANNOT_BE_NULL);
        int n = graph.vertexSet().size();
        int allEdges;
        if (graph.getType().isDirected()) {
            allEdges = Math.multiplyExact(n, n - 1);
        } else if (graph.getType().isUndirected()) {
            if (n % 2 == 0) {
                allEdges = Math.multiplyExact(n / 2, n - 1);
            } else {
                allEdges = Math.multiplyExact(n, (n - 1) / 2);
            }
        } else {
            throw new IllegalArgumentException(GRAPH_MUST_BE_DIRECTED_OR_UNDIRECTED);
        }
        return graph.edgeSet().size() == allEdges && isSimple(graph);
    }

    /**
     * Test if the inspected graph is connected. A graph is connected when, while ignoring edge
     * directionality, there exists a path between every pair of vertices. In a connected graph,
     * there are no unreachable vertices. When the inspected graph is a <i>directed</i> graph, this
     * method returns true if and only if the inspected graph is <i>weakly</i> connected. An empty
     * graph is <i>not</i> considered connected.
     * 
     * <p>
     * This method does not performing any caching, instead recomputes everything from scratch. In
     * case more control is required use {@link ConnectivityInspector} directly.
     *
     * @param graph the input graph
     * @param <V> the graph vertex type
     * @param <E> the graph edge type
     * @return true if the graph is connected, false otherwise
     * @see ConnectivityInspector
     */
    public static <V, E> boolean isConnected(Graph<V, E> graph)
    {
        Objects.requireNonNull(graph, GRAPH_CANNOT_BE_NULL);
        return new ConnectivityInspector<>(graph).isConnected();
    }

    /**
     * Tests if the inspected graph is biconnected. A biconnected graph is a connected graph on two
     * or more vertices having no cutpoints.
     *
     * <p>
     * This method does not performing any caching, instead recomputes everything from scratch. In
     * case more control is required use
     * {@link org.jgrapht.alg.connectivity.BiconnectivityInspector} directly.
     *
     * @param graph the input graph
     * @param <V> the graph vertex type
     * @param <E> the graph edge type
     * @return true if the graph is biconnected, false otherwise
     * @see org.jgrapht.alg.connectivity.BiconnectivityInspector
     */
    public static <V, E> boolean isBiconnected(Graph<V, E> graph)
    {
        Objects.requireNonNull(graph, GRAPH_CANNOT_BE_NULL);
        return new BiconnectivityInspector<>(graph).isBiconnected();
    }

    /**
     * Test whether a directed graph is weakly connected.
     * 
     * <p>
     * This method does not performing any caching, instead recomputes everything from scratch. In
     * case more control is required use {@link ConnectivityInspector} directly.
     *
     * @param graph the input graph
     * @param <V> the graph vertex type
     * @param <E> the graph edge type
     * @return true if the graph is weakly connected, false otherwise
     * @see ConnectivityInspector
     */
    public static <V, E> boolean isWeaklyConnected(Graph<V, E> graph)
    {
        return isConnected(graph);
    }

    /**
     * Test whether a directed graph is strongly connected.
     * 
     * <p>
     * This method does not performing any caching, instead recomputes everything from scratch. In
     * case more control is required use {@link KosarajuStrongConnectivityInspector} directly.
     *
     * @param graph the input graph
     * @param <V> the graph vertex type
     * @param <E> the graph edge type
     * @return true if the graph is strongly connected, false otherwise
     * @see KosarajuStrongConnectivityInspector
     */
    public static <V, E> boolean isStronglyConnected(Graph<V, E> graph)
    {
        Objects.requireNonNull(graph, GRAPH_CANNOT_BE_NULL);
        return new KosarajuStrongConnectivityInspector<>(graph).isStronglyConnected();
    }

    /**
     * Test whether an undirected graph is a tree.
     *
     * @param graph the input graph
     * @param <V> the graph vertex type
     * @param <E> the graph edge type
     * @return true if the graph is tree, false otherwise
     */
    public static <V, E> boolean isTree(Graph<V, E> graph)
    {
        if (!graph.getType().isUndirected()) {
            throw new IllegalArgumentException(GRAPH_MUST_BE_UNDIRECTED);
        }

        return (graph.edgeSet().size() == (graph.vertexSet().size() - 1)) && isConnected(graph);
    }

    /**
     * Test whether an undirected graph is a forest. A forest is a set of disjoint trees. By
     * definition, any acyclic graph is a forest. This includes the empty graph and the class of
     * tree graphs.
     *
     * @param graph the input graph
     * @param <V> the graph vertex type
     * @param <E> the graph edge type
     * @return true if the graph is forest, false otherwise
     */
    public static <V, E> boolean isForest(Graph<V, E> graph)
    {
        if (!graph.getType().isUndirected()) {
            throw new IllegalArgumentException(GRAPH_MUST_BE_UNDIRECTED);
        }
        if (graph.vertexSet().isEmpty()) // null graph is not a forest
            return false;

        int nrConnectedComponents = new ConnectivityInspector<>(graph).connectedSets().size();
        return graph.edgeSet().size() + nrConnectedComponents == graph.vertexSet().size();
    }

    /**
     * Test whether a graph is <a href="https://en.wikipedia.org/wiki/Overfull_graph">overfull</a>.
     * A graph is overfull if $|E|&gt;\Delta(G)\lfloor |V|/2 \rfloor$, where $\Delta(G)$ is the
     * maximum degree of the graph.
     *
     * @param graph the input graph
     * @param <V> the graph vertex type
     * @param <E> the graph edge type
     * @return true if the graph is overfull, false otherwise
     */
    public static <V, E> boolean isOverfull(Graph<V, E> graph)
    {
        int maxDegree = graph.vertexSet().stream().mapToInt(graph::degreeOf).max().getAsInt();
        return graph.edgeSet().size() > maxDegree * Math.floor(graph.vertexSet().size() / 2.0);
    }

    /**
     * Test whether an undirected graph is a
     * <a href="https://en.wikipedia.org/wiki/Split_graph">split graph</a>. A split graph is a graph
     * in which the vertices can be partitioned into a clique and an independent set. Split graphs
     * are a special class of chordal graphs. Given the degree sequence $d_1 \geq,\dots,\geq d_n$ of
     * $G$, a graph is a split graph if and only if : \[\sum_{i=1}^m d_i = m (m - 1) + \sum_{i=m +
     * 1}^nd_i\], where $m = \max_i \{d_i\geq i-1\}$. If the graph is a split graph, then the $m$
     * vertices with the largest degrees form a maximum clique in $G$, and the remaining vertices
     * constitute an independent set. See Brandstadt, A., Le, V., Spinrad, J. Graph Classes: A
     * Survey. Philadelphia, PA: SIAM, 1999. for details.
     *
     * @param graph the input graph
     * @param <V> the graph vertex type
     * @param <E> the graph edge type
     * @return true if the graph is a split graph, false otherwise
     */
    public static <V, E> boolean isSplit(Graph<V, E> graph)
    {
        requireUndirected(graph);
        if (!isSimple(graph) || graph.vertexSet().isEmpty())
            return false;

        List<Integer> degrees = new ArrayList<>(graph.vertexSet().size());
        degrees
            .addAll(graph.vertexSet().stream().map(graph::degreeOf).collect(Collectors.toList()));
        Collections.sort(degrees, Collections.reverseOrder()); // sort degrees descending order
        // Find m = \max_i \{d_i\geq i-1\}
        int m = 1;
        for (; m < degrees.size() && degrees.get(m) >= m; m++) {
        }
        m--;

        int left = 0;
        for (int i = 0; i <= m; i++)
            left += degrees.get(i);
        int right = m * (m + 1);
        for (int i = m + 1; i < degrees.size(); i++)
            right += degrees.get(i);
        return left == right;
    }

    /**
     * Test whether a graph is bipartite.
     * 
     * @param graph the input graph
     * @param <V> the graph vertex type
     * @param <E> the graph edge type
     * @return true if the graph is bipartite, false otherwise
     */
    public static <V, E> boolean isBipartite(Graph<V, E> graph)
    {
        if (isEmpty(graph)) {
            return true;
        }
        try {
            // at most n^2/4 edges
            if (Math.multiplyExact(4, graph.edgeSet().size()) > Math
                .multiplyExact(graph.vertexSet().size(), graph.vertexSet().size()))
            {
                return false;
            }
        } catch (ArithmeticException e) {
            // ignore
        }

        Set<V> unknown = new HashSet<>(graph.vertexSet());
        Set<V> odd = new HashSet<>();
        Deque<V> queue = new LinkedList<>();

        while (!unknown.isEmpty()) {
            if (queue.isEmpty()) {
                queue.add(unknown.iterator().next());
            }

            V v = queue.removeFirst();
            unknown.remove(v);

            for (E e : graph.edgesOf(v)) {
                V n = Graphs.getOppositeVertex(graph, e, v);
                if (unknown.contains(n)) {
                    queue.add(n);
                    if (!odd.contains(v)) {
                        odd.add(n);
                    }
                } else if (!(odd.contains(v) ^ odd.contains(n))) {
                    return false;
                }
            }
        }
        return true;
    }

    /**
     * Test whether a partition of the vertices into two sets is a bipartite partition.
     * 
     * @param graph the input graph
     * @param firstPartition the first vertices partition
     * @param secondPartition the second vertices partition
     * @return true if the partition is a bipartite partition, false otherwise
     * @param <V> the graph vertex type
     * @param <E> the graph edge type
     */
    public static <V, E> boolean isBipartitePartition(
        Graph<V, E> graph, Set<? extends V> firstPartition, Set<? extends V> secondPartition)
    {
        Objects.requireNonNull(graph, GRAPH_CANNOT_BE_NULL);
        Objects.requireNonNull(firstPartition, FIRST_PARTITION_CANNOT_BE_NULL);
        Objects.requireNonNull(secondPartition, SECOND_PARTITION_CANNOT_BE_NULL);

        if (graph.vertexSet().size() != firstPartition.size() + secondPartition.size()) {
            return false;
        }

        for (V v : graph.vertexSet()) {
            Collection<? extends V> otherPartition;
            if (firstPartition.contains(v)) {
                otherPartition = secondPartition;
            } else if (secondPartition.contains(v)) {
                otherPartition = firstPartition;
            } else {
                // v does not belong to any of the two partitions
                return false;
            }

            for (E e : graph.edgesOf(v)) {
                V other = Graphs.getOppositeVertex(graph, e, v);
                if (!otherPartition.contains(other)) {
                    return false;
                }
            }
        }

        return true;
    }

    /**
     * Tests whether a graph is <a href="http://mathworld.wolfram.com/CubicGraph.html">cubic</a>. A
     * graph is cubic if all vertices have degree 3.
     * 
     * @param graph the input graph
     * @param <V> the graph vertex type
     * @param <E> the graph edge type
     * @return true if the graph is cubic, false otherwise
     */
    public static <V, E> boolean isCubic(Graph<V, E> graph)
    {
        for (V v : graph.vertexSet())
            if (graph.degreeOf(v) != 3)
                return false;
        return true;
    }

    /**
     * Test whether a graph is Eulerian. An undirected graph is Eulerian if it is connected and each
     * vertex has an even degree. A directed graph is Eulerian if it is strongly connected and each
     * vertex has the same incoming and outgoing degree. Test whether a graph is Eulerian. An
     * <a href="http://mathworld.wolfram.com/EulerianGraph.html">Eulerian graph</a> is a graph
     * containing an <a href="http://mathworld.wolfram.com/EulerianCycle.html">Eulerian cycle</a>.
     *
     * @param graph the input graph
     * @param <V> the graph vertex type
     * @param <E> the graph edge type
     *
     * @return true if the graph is Eulerian, false otherwise
     * @see HierholzerEulerianCycle#isEulerian(Graph)
     */
    public static <V, E> boolean isEulerian(Graph<V, E> graph)
    {
        Objects.requireNonNull(graph, GRAPH_CANNOT_BE_NULL);
        return new HierholzerEulerianCycle<V, E>().isEulerian(graph);
    }

    /**
     * Checks whether a graph is chordal. A <a href="https://en.wikipedia.org/wiki/Chordal_graph">
     * chordal graph</a> is one in which all cycles of four or more vertices have a chord, which is
     * an edge that is not part of the cycle but connects two vertices of the cycle.
     *
     * @param graph the input graph
     * @param <V> the graph vertex type
     * @param <E> the graph edge type
     * @return true if the graph is chordal, false otherwise
     * @see ChordalityInspector#isChordal()
     */
    public static <V, E> boolean isChordal(Graph<V, E> graph)
    {
        Objects.requireNonNull(graph, GRAPH_CANNOT_BE_NULL);
        return new ChordalityInspector<>(graph).isChordal();
    }
    
    /**
     * Tests whether a graph is an interval graph. <a href="https://en.wikipedia.org/wiki/Interval_graph">
     * Interval graphs</a> are a familiy of graphs, which can be represented as intersections of intervals.
     * The vertices are intervals on the number line and two vertices are connected if and only if the intervals of
     * these vertices intersect each other.
     * 
     * @param graph the input graph
     * @param <V> the graph vertex type
     * @param <E> the graph edge type
     * @return true if the graph is an interval graph, false otherwise
     * @see IntervalGraphRecognizer#isIntervalGraph()
     * 
     */
    public static <V, E> boolean isIntervalGraph(Graph<V, E> graph) {
        Objects.requireNonNull(graph, GRAPH_CANNOT_BE_NULL);
        return new IntervalGraphRecognizer<>(graph).isIntervalGraph();
    }

    /**
     * Checks whether a graph is <a href="http://www.graphclasses.org/classes/gc_14.html">weakly
     * chordal</a>.
     * <p>
     * The following definitions are equivalent:
     * <ol>
     * <li>A graph is weakly chordal (weakly triangulated) if neither it nor its complement contains
     * a <a href="http://mathworld.wolfram.com/ChordlessCycle.html">chordless cycles</a> with five
     * or more vertices.</li>
     * <li>A 2-pair in a graph is a pair of non-adjacent vertices $x$, $y$ such that every chordless
     * path has exactly two edges. A graph is weakly chordal if every connected
     * <a href="https://en.wikipedia.org/wiki/Induced_subgraph">induced subgraph</a> $H$ that is not
     * a complete graph, contains a 2-pair.</li>
     * </ol>
     *
     * @param graph the input graph
     * @param <V> the graph vertex type
     * @param <E> the graph edge type
     * @return true if the graph is weakly chordal, false otherwise
     * @see WeakChordalityInspector#isWeaklyChordal()
     */
    public static <V, E> boolean isWeaklyChordal(Graph<V, E> graph)
    {
        Objects.requireNonNull(graph, GRAPH_CANNOT_BE_NULL);
        return new WeakChordalityInspector<>(graph).isWeaklyChordal();
    }

    /**
     * Tests whether an undirected graph meets Ore's condition to be Hamiltonian.
     *
     * Let $G$ be a (finite and simple) graph with $n \geq 3$ vertices. We denote by $deg(v)$ the
     * degree of a vertex $v$ in $G$, i.e. the number of incident edges in $G$ to $v$. Then, Ore's
     * theorem states that if $deg(v) + deg(w) \geq n$ for every pair of distinct non-adjacent
     * vertices $v$ and $w$ of $G$, then $G$ is Hamiltonian.
     *
     * @param graph the input graph
     * @param <V> the graph vertex type
     * @param <E> the graph edge type
     * @return true if the graph meets Ore's condition, false otherwise
     * @see org.jgrapht.alg.tour.PalmerHamiltonianCycle
     */
    public static <V, E> boolean hasOreProperty(Graph<V, E> graph)
    {
        requireUndirected(graph);

        final int n = graph.vertexSet().size();

        if (!graph.getType().isSimple() || n < 3)
            return false;

        List<V> vertexList = new ArrayList<>(graph.vertexSet());

        for (int i = 0; i < vertexList.size(); i++) {
            for (int j = i + 1; j < vertexList.size(); j++) {
                V v = vertexList.get(i);
                V w = vertexList.get(j);

                if (!v.equals(w) && !graph.containsEdge(v, w)
                    && graph.degreeOf(v) + graph.degreeOf(w) < n)
                    return false;
            }
        }

        return true;
    }

    /**
     * Checks that the specified graph is directed and throws a customized
     * {@link IllegalArgumentException} if it is not. Also checks that the graph reference is not
     * {@code null} and throws a {@link NullPointerException} if it is.
     *
     * @param graph the graph reference to check for beeing directed and not null
     * @param message detail message to be used in the event that an exception is thrown
     * @param <V> the graph vertex type
     * @param <E> the graph edge type
     * @return {@code graph} if directed and not {@code null}
     * @throws NullPointerException if {@code graph} is {@code null}
     * @throws IllegalArgumentException if {@code graph} is not directed
     */
    public static <V, E> Graph<V, E> requireDirected(Graph<V, E> graph, String message)
    {
        if (graph == null)
            throw new NullPointerException(GRAPH_CANNOT_BE_NULL);
        if (!graph.getType().isDirected()) {
            throw new IllegalArgumentException(message);
        }
        return graph;
    }

    /**
     * Checks that the specified graph is directed and throws an {@link IllegalArgumentException} if
     * it is not. Also checks that the graph reference is not {@code null} and throws a
     * {@link NullPointerException} if it is.
     *
     * @param graph the graph reference to check for beeing directed and not null
     * @param <V> the graph vertex type
     * @param <E> the graph edge type
     * @return {@code graph} if directed and not {@code null}
     * @throws NullPointerException if {@code graph} is {@code null}
     * @throws IllegalArgumentException if {@code graph} is not directed
     */
    public static <V, E> Graph<V, E> requireDirected(Graph<V, E> graph)
    {
        return requireDirected(graph, GRAPH_MUST_BE_DIRECTED);
    }

    /**
     * Checks that the specified graph is undirected and throws a customized
     * {@link IllegalArgumentException} if it is not. Also checks that the graph reference is not
     * {@code null} and throws a {@link NullPointerException} if it is.
     *
     * @param graph the graph reference to check for being undirected and not null
     * @param message detail message to be used in the event that an exception is thrown
     * @param <V> the graph vertex type
     * @param <E> the graph edge type
     * @return {@code graph} if undirected and not {@code null}
     * @throws NullPointerException if {@code graph} is {@code null}
     * @throws IllegalArgumentException if {@code graph} is not undirected
     */
    public static <V, E> Graph<V, E> requireUndirected(Graph<V, E> graph, String message)
    {
        if (graph == null)
            throw new NullPointerException(GRAPH_CANNOT_BE_NULL);
        if (!graph.getType().isUndirected()) {
            throw new IllegalArgumentException(message);
        }
        return graph;
    }

    /**
     * Checks that the specified graph is undirected and throws an {@link IllegalArgumentException}
     * if it is not. Also checks that the graph reference is not {@code null} and throws a
     * {@link NullPointerException} if it is.
     *
     * @param graph the graph reference to check for being undirected and not null
     * @param <V> the graph vertex type
     * @param <E> the graph edge type
     * @return {@code graph} if undirected and not {@code null}
     * @throws NullPointerException if {@code graph} is {@code null}
     * @throws IllegalArgumentException if {@code graph} is not undirected
     */
    public static <V, E> Graph<V, E> requireUndirected(Graph<V, E> graph)
    {
        return requireUndirected(graph, GRAPH_MUST_BE_UNDIRECTED);
    }

    /**
     * Checks that the specified graph is directed or undirected and throws a customized
     * {@link IllegalArgumentException} if it is not. Also checks that the graph reference is not
     * {@code null} and throws a {@link NullPointerException} if it is.
     *
     * @param graph the graph reference to check for beeing directed or undirected and not null
     * @param message detail message to be used in the event that an exception is thrown
     * @param <V> the graph vertex type
     * @param <E> the graph edge type
     * @return {@code graph} if directed and not {@code null}
     * @throws NullPointerException if {@code graph} is {@code null}
     * @throws IllegalArgumentException if {@code graph} is mixed
     */
    public static <V, E> Graph<V, E> requireDirectedOrUndirected(Graph<V, E> graph, String message)
    {
        if (graph == null)
            throw new NullPointerException(GRAPH_CANNOT_BE_NULL);
        if (!graph.getType().isDirected() && !graph.getType().isUndirected()) {
            throw new IllegalArgumentException(message);
        }
        return graph;
    }

    /**
     * Checks that the specified graph is directed and throws an {@link IllegalArgumentException} if
     * it is not. Also checks that the graph reference is not {@code null} and throws a
     * {@link NullPointerException} if it is.
     *
     * @param graph the graph reference to check for beeing directed and not null
     * @param <V> the graph vertex type
     * @param <E> the graph edge type
     * @return {@code graph} if directed and not {@code null}
     * @throws NullPointerException if {@code graph} is {@code null}
     * @throws IllegalArgumentException if {@code graph} is mixed
     */
    public static <V, E> Graph<V, E> requireDirectedOrUndirected(Graph<V, E> graph)
    {
        return requireDirectedOrUndirected(graph, GRAPH_MUST_BE_DIRECTED_OR_UNDIRECTED);
    }

    /**
     * Checks that the specified graph is perfect. Due to the Strong Perfect Graph Theorem Berge
     * Graphs are the same as perfect Graphs. The implementation of this method is delegated to
     * {@link org.jgrapht.alg.cycle.BergeGraphInspector}
     * 
     * @param graph the graph reference to check for being perfect or not
     * @param <V> the graph vertex type
     * @param <E> the graph edge type
     * @return {@code boolean} if {@code graph} is perfect
     */
    public static <V, E> boolean isPerfect(Graph<V, E> graph)
    {
        Objects.requireNonNull(graph, GRAPH_CANNOT_BE_NULL);
        return new BergeGraphInspector<V, E>().isBerge(graph);
    }

}

// End GraphTests.java<|MERGE_RESOLUTION|>--- conflicted
+++ resolved
@@ -17,20 +17,15 @@
  */
 package org.jgrapht;
 
-<<<<<<< HEAD
-import org.jgrapht.alg.connectivity.*;
-import org.jgrapht.alg.cycle.*;
-=======
 import org.jgrapht.alg.connectivity.BiconnectivityInspector;
 import org.jgrapht.alg.connectivity.ConnectivityInspector;
 import org.jgrapht.alg.connectivity.KosarajuStrongConnectivityInspector;
 import org.jgrapht.alg.cycle.ChordalityInspector;
 import org.jgrapht.alg.cycle.HierholzerEulerianCycle;
 import org.jgrapht.alg.intervalgraph.*;
->>>>>>> 09bd3f97
 
 import java.util.*;
-import java.util.stream.*;
+import java.util.stream.Collectors;
 
 /**
  * A collection of utilities to test for various graph properties.
@@ -65,8 +60,7 @@
     }
 
     /**
-     * Check if a graph is simple. A graph is simple if it has no self-loops and multiple (parallel)
-     * edges.
+     * Check if a graph is simple. A graph is simple if it has no self-loops and multiple (parallel) edges.
      * 
      * @param graph a graph
      * @param <V> the graph vertex type
@@ -183,11 +177,10 @@
     }
 
     /**
-     * Test if the inspected graph is connected. A graph is connected when, while ignoring edge
-     * directionality, there exists a path between every pair of vertices. In a connected graph,
-     * there are no unreachable vertices. When the inspected graph is a <i>directed</i> graph, this
-     * method returns true if and only if the inspected graph is <i>weakly</i> connected. An empty
-     * graph is <i>not</i> considered connected.
+     * Test if the inspected graph is connected. A graph is connected when, while ignoring edge directionality, there exists a path between every pair of
+     * vertices. In a connected graph, there are no unreachable vertices. When the inspected graph is a <i>directed</i>
+     * graph, this method returns true if and only if the inspected graph is <i>weakly</i> connected.
+     * An empty graph is <i>not</i> considered connected.
      * 
      * <p>
      * This method does not performing any caching, instead recomputes everything from scratch. In
@@ -206,13 +199,11 @@
     }
 
     /**
-     * Tests if the inspected graph is biconnected. A biconnected graph is a connected graph on two
-     * or more vertices having no cutpoints.
+     * Tests if the inspected graph is biconnected. A biconnected graph is a connected graph on two or more vertices having no cutpoints.
      *
      * <p>
      * This method does not performing any caching, instead recomputes everything from scratch. In
-     * case more control is required use
-     * {@link org.jgrapht.alg.connectivity.BiconnectivityInspector} directly.
+     * case more control is required use {@link org.jgrapht.alg.connectivity.BiconnectivityInspector} directly.
      *
      * @param graph the input graph
      * @param <V> the graph vertex type
@@ -492,8 +483,8 @@
 
     /**
      * Checks whether a graph is chordal. A <a href="https://en.wikipedia.org/wiki/Chordal_graph">
-     * chordal graph</a> is one in which all cycles of four or more vertices have a chord, which is
-     * an edge that is not part of the cycle but connects two vertices of the cycle.
+     * chordal graph</a> is one in which all cycles of four or more vertices have a chord, which
+     * is an edge that is not part of the cycle but connects two vertices of the cycle.
      *
      * @param graph the input graph
      * @param <V> the graph vertex type
@@ -501,8 +492,7 @@
      * @return true if the graph is chordal, false otherwise
      * @see ChordalityInspector#isChordal()
      */
-    public static <V, E> boolean isChordal(Graph<V, E> graph)
-    {
+    public static <V, E> boolean isChordal(Graph<V, E> graph){
         Objects.requireNonNull(graph, GRAPH_CANNOT_BE_NULL);
         return new ChordalityInspector<>(graph).isChordal();
     }
@@ -526,39 +516,12 @@
     }
 
     /**
-     * Checks whether a graph is <a href="http://www.graphclasses.org/classes/gc_14.html">weakly
-     * chordal</a>.
-     * <p>
-     * The following definitions are equivalent:
-     * <ol>
-     * <li>A graph is weakly chordal (weakly triangulated) if neither it nor its complement contains
-     * a <a href="http://mathworld.wolfram.com/ChordlessCycle.html">chordless cycles</a> with five
-     * or more vertices.</li>
-     * <li>A 2-pair in a graph is a pair of non-adjacent vertices $x$, $y$ such that every chordless
-     * path has exactly two edges. A graph is weakly chordal if every connected
-     * <a href="https://en.wikipedia.org/wiki/Induced_subgraph">induced subgraph</a> $H$ that is not
-     * a complete graph, contains a 2-pair.</li>
-     * </ol>
-     *
-     * @param graph the input graph
-     * @param <V> the graph vertex type
-     * @param <E> the graph edge type
-     * @return true if the graph is weakly chordal, false otherwise
-     * @see WeakChordalityInspector#isWeaklyChordal()
-     */
-    public static <V, E> boolean isWeaklyChordal(Graph<V, E> graph)
-    {
-        Objects.requireNonNull(graph, GRAPH_CANNOT_BE_NULL);
-        return new WeakChordalityInspector<>(graph).isWeaklyChordal();
-    }
-
-    /**
      * Tests whether an undirected graph meets Ore's condition to be Hamiltonian.
      *
-     * Let $G$ be a (finite and simple) graph with $n \geq 3$ vertices. We denote by $deg(v)$ the
-     * degree of a vertex $v$ in $G$, i.e. the number of incident edges in $G$ to $v$. Then, Ore's
-     * theorem states that if $deg(v) + deg(w) \geq n$ for every pair of distinct non-adjacent
-     * vertices $v$ and $w$ of $G$, then $G$ is Hamiltonian.
+     * Let $G$ be a (finite and simple) graph with $n \geq 3$ vertices. We denote by $deg(v)$ the degree of a vertex $v$ in $G$,
+     * i.e. the number of incident edges in $G$ to $v$.
+     * Then, Ore's theorem states that if $deg(v) + deg(w) \geq n$ for every pair of distinct non-adjacent vertices
+     * $v$ and $w$ of $G$, then $G$ is Hamiltonian.
      *
      * @param graph the input graph
      * @param <V> the graph vertex type
@@ -566,8 +529,7 @@
      * @return true if the graph meets Ore's condition, false otherwise
      * @see org.jgrapht.alg.tour.PalmerHamiltonianCycle
      */
-    public static <V, E> boolean hasOreProperty(Graph<V, E> graph)
-    {
+    public static <V, E> boolean hasOreProperty(Graph<V, E> graph){
         requireUndirected(graph);
 
         final int n = graph.vertexSet().size();
@@ -582,14 +544,14 @@
                 V v = vertexList.get(i);
                 V w = vertexList.get(j);
 
-                if (!v.equals(w) && !graph.containsEdge(v, w)
-                    && graph.degreeOf(v) + graph.degreeOf(w) < n)
+                if (!v.equals(w) && !graph.containsEdge(v, w) && graph.degreeOf(v) + graph.degreeOf(w) < n)
                     return false;
             }
         }
 
         return true;
     }
+
 
     /**
      * Checks that the specified graph is directed and throws a customized
@@ -711,22 +673,6 @@
         return requireDirectedOrUndirected(graph, GRAPH_MUST_BE_DIRECTED_OR_UNDIRECTED);
     }
 
-    /**
-     * Checks that the specified graph is perfect. Due to the Strong Perfect Graph Theorem Berge
-     * Graphs are the same as perfect Graphs. The implementation of this method is delegated to
-     * {@link org.jgrapht.alg.cycle.BergeGraphInspector}
-     * 
-     * @param graph the graph reference to check for being perfect or not
-     * @param <V> the graph vertex type
-     * @param <E> the graph edge type
-     * @return {@code boolean} if {@code graph} is perfect
-     */
-    public static <V, E> boolean isPerfect(Graph<V, E> graph)
-    {
-        Objects.requireNonNull(graph, GRAPH_CANNOT_BE_NULL);
-        return new BergeGraphInspector<V, E>().isBerge(graph);
-    }
-
 }
 
 // End GraphTests.java