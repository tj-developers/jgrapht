--- conflicted
+++ resolved
@@ -17,7 +17,9 @@
  */
 package org.jgrapht.traverse;
 
-import org.jgrapht.*;
+import org.jgrapht.Graph;
+import org.jgrapht.GraphTests;
+import org.jgrapht.Graphs;
 
 import java.util.*;
 
@@ -31,13 +33,13 @@
  * some separator between them. For example, 7#4#3 is a valid vertex label.
  * <p>
  * Iterator chooses vertex with lexicographically largest label and returns it. It breaks ties
- * arbitrarily. For more information on lexicographical BFS see the following article: Corneil D.G.
- * (2004) <a href="https://pdfs.semanticscholar.org/d4b5/a492f781f23a30773841ec79c46d2ec2eb9c.pdf">
- * <i>Lexicographic Breadth First Search – A Survey</i></a>. In: Hromkovič J., Nagl M., Westfechtel
- * B. (eds) Graph-Theoretic Concepts in Computer Science. WG 2004. Lecture Notes in Computer
- * Science, vol 3353. Springer, Berlin, Heidelberg; and the following
- * paper:<a href="http://www.cse.iitd.ac.in/~naveen/courses/CSL851/uwaterloo.pdf"><i>CS 762:
- * Graph-theoretic algorithms. Lecture notes of a graduate course. University of Waterloo</i></a>.
+ * arbitrarily. For more information on lexicographical BFS see the following article:
+ * Corneil D.G. (2004) <a href="https://pdfs.semanticscholar.org/d4b5/a492f781f23a30773841ec79c46d2ec2eb9c.pdf">
+ * <i>Lexicographic Breadth First Search – A Survey</i></a>. In: Hromkovič J., Nagl M.,
+ * Westfechtel B. (eds) Graph-Theoretic Concepts in Computer Science. WG 2004. Lecture Notes in
+ * Computer Science, vol 3353. Springer, Berlin, Heidelberg; and the following paper:<a
+ * href="http://www.cse.iitd.ac.in/~naveen/courses/CSL851/uwaterloo.pdf"><i>CS 762: Graph-theoretic
+ * algorithms. Lecture notes of a graduate course. University of Waterloo</i></a>.
  * <p>
  * For this iterator to work correctly the graph must not be modified during iteration. Currently
  * there are no means to ensure that, nor to fail-fast. The results of such modifications are
@@ -50,10 +52,7 @@
  * @author Timofey Chudakov
  * @since March 2018
  */
-public class LexBreadthFirstIterator<V, E>
-    extends
-    AbstractGraphIterator<V, E>
-{
+public class LexBreadthFirstIterator<V, E> extends AbstractGraphIterator<V, E> {
 
     /**
      * Reference to the {@code BucketList} that contains unvisited vertices.
@@ -70,8 +69,7 @@
      *
      * @param graph the graph to be iterated.
      */
-    public LexBreadthFirstIterator(Graph<V, E> graph)
-    {
+    public LexBreadthFirstIterator(Graph<V, E> graph) {
         super(graph);
         GraphTests.requireUndirected(graph);
         bucketList = new BucketList(graph.vertexSet());
@@ -145,8 +143,7 @@
      * @return true if there exist unvisited vertices.
      */
     @Override
-    public boolean hasNext()
-    {
+    public boolean hasNext() {
         if (current != null) {
             return true;
         }
@@ -163,8 +160,7 @@
      * @return the next vertex in the ordering.
      */
     @Override
-    public V next()
-    {
+    public V next() {
         if (!hasNext()) {
             throw new NoSuchElementException();
         }
@@ -182,8 +178,7 @@
      * Always returns true since this iterator doesn't care about connected components.
      */
     @Override
-    public boolean isCrossComponentTraversal()
-    {
+    public boolean isCrossComponentTraversal() {
         return true;
     }
 
@@ -194,8 +189,7 @@
      * {@link IllegalArgumentException}.
      */
     @Override
-    public void setCrossComponentTraversal(boolean crossComponentTraversal)
-    {
+    public void setCrossComponentTraversal(boolean crossComponentTraversal) {
         if (!crossComponentTraversal) {
             throw new IllegalArgumentException("Iterator is always cross-component");
         }
@@ -206,8 +200,7 @@
      *
      * @return the vertex retrieved from the {@code bucketList}.
      */
-    private V advance()
-    {
+    private V advance() {
         V vertex = bucketList.poll();
         if (vertex != null) {
             bucketList.updateBuckets(getUnvisitedNeighbours(vertex));
@@ -216,14 +209,12 @@
     }
 
     /**
-     * Computes and returns neighbours of {@code vertex} which haven't been visited by this
-     * iterator.
+     * Computes and returns neighbours of {@code vertex} which haven't been visited by this iterator.
      *
      * @param vertex the vertex, whose neighbours are being explored.
      * @return neighbours of {@code vertex} which have yet to be visited by this iterator.
      */
-    private Set<V> getUnvisitedNeighbours(V vertex)
-    {
+    private Set<V> getUnvisitedNeighbours(V vertex) {
         Set<V> unmapped = new HashSet<>();
         Set<E> edges = graph.edgesOf(vertex);
         for (E edge : edges) {
@@ -236,22 +227,21 @@
     }
 
     /**
-     * Data structure for performing lexicographical breadth-first search. Allows to add and
-     * retrieve vertices from buckets, update their buckets after a new vertex has been added to the
-     * LexBFS order. Labels aren't used explicitly, which results in time and space optimization.
+     * Data structure for performing lexicographical breadth-first search. Allows to add and retrieve
+     * vertices from buckets, update their buckets after a new vertex has been added to the LexBFS
+     * order. Labels aren't used explicitly, which results in time and space optimization.
      *
      * @author Timofey Chudakov
      * @since March 2018
      */
-    class BucketList
-    {
+    class BucketList {
         /**
          * Bucket with the vertices that have lexicographically largest label.
          */
         private Bucket head;
         /**
-         * Map for mapping vertices to buckets they are currently in. Is used for finding the bucket
-         * of the vertex in constant time.
+         * Map for mapping vertices to buckets they are currently in. Is used for finding the bucket of
+         * the vertex in constant time.
          */
         private Map<V, Bucket> bucketMap;
         
@@ -273,20 +263,12 @@
         private HashMap<V, Integer> priorityB = null;
         
         /**
-         * Creates a {@code BucketList} with a single bucket and all specified {@code vertices} in
-         * it.
+         * Creates a {@code BucketList} with a single bucket and all specified {@code vertices} in it.
          *
-         * @param vertices the vertices of the graph, that should be stored in the {@code head}
-         *        bucket.
-         */
-<<<<<<< HEAD
-        BucketList(Collection<V> vertices)
-        {
-            head = new Bucket(vertices);
-=======
+         * @param vertices the vertices of the graph, that should be stored in the {@code head} bucket.
+         */
         BucketList(Collection<V> vertices) {
             head = new Bucket(vertices, priorityComparator); // we do not need a comparator
->>>>>>> 09bd3f97
             bucketMap = new HashMap<>(vertices.size());
             for (V vertex : vertices) {
                 bucketMap.put(vertex, head);
@@ -356,27 +338,25 @@
         /**
          * Checks whether there exists a bucket with the specified {@code vertex}.
          *
-         * @param vertex the vertex whose presence in some {@code Bucket} in this {@code BucketList}
-         *        is checked.
+         * @param vertex the vertex whose presence in some {@code Bucket} in this {@code BucketList} is
+         *               checked.
          * @return <tt>true</tt> if there exists a bucket with {@code vertex} in it, otherwise
-         *         <tt>false</tt>.
-         */
-        boolean containsBucketWith(V vertex)
-        {
+         * <tt>false</tt>.
+         */
+        boolean containsBucketWith(V vertex) {
             return bucketMap.containsKey(vertex);
         }
 
         /**
-         * Retrieves element from the head bucket by invoking {@link Bucket#poll()} or null if this
-         * {@code BucketList} is empty.
+         * Retrieves element from the head bucket by invoking {@link Bucket#poll()} or
+         * null if this {@code BucketList} is empty.
          * <p>
          * Removes the head bucket if it becomes empty after the operation.
          *
-         * @return vertex returned by {@link Bucket#poll()} invoked on head bucket or null if this
-         *         {@code BucketList} is empty.
-         */
-        V poll()
-        {
+         * @return vertex returned by {@link Bucket#poll()} invoked on head bucket or
+         * null if this {@code BucketList} is empty.
+         */
+        V poll() {
             if (bucketMap.size() > 0) {
                 V res = null;
                 
@@ -400,17 +380,15 @@
         }
 
         /**
-         * For every bucket B in this {@code BucketList}, which contains vertices from the set
-         * {@code
-         * vertices}, creates a new {@code Bucket} B' and moves vertices from B to B' according to
-         * the following rule: $B' = B\cap vertices$ and $B = B\backslash B'$. For every such
-         * {@code Bucket} B only one {@code Bucket} B' is created. If some bucket B becomes empty
-         * after this operation, it is removed from the data structure.
+         * For every bucket B in this {@code BucketList}, which contains vertices from the set {@code
+         * vertices}, creates a new {@code Bucket} B' and moves vertices from B to B' according to the
+         * following rule: $B' = B\cap vertices$ and $B = B\backslash B'$. For every such {@code Bucket}
+         * B only one {@code Bucket} B' is created. If some bucket B becomes empty after this operation,
+         * it is removed from the data structure.
          *
          * @param vertices the vertices, that should be moved to new buckets.
          */
-        void updateBuckets(Set<V> vertices)
-        {
+        void updateBuckets(Set<V> vertices) {
             Set<Bucket> visitedBuckets = new HashSet<>();
             for (V vertex : vertices) {
                 Bucket bucket = bucketMap.get(vertex);
@@ -441,14 +419,13 @@
         }
 
         /**
-         * Plays the role of the container of vertices. All vertices stored in a bucket have
-         * identical label. Labels aren't used explicitly.
+         * Plays the role of the container of vertices. All vertices stored in a bucket have identical
+         * label. Labels aren't used explicitly.
          * <p>
-         * Encapsulates operations of addition and removal of vertices from the bucket and removal
-         * of a bucket from the data structure.
-         */
-        private class Bucket
-        {
+         * Encapsulates operations of addition and removal of vertices from the bucket and removal of a
+         * bucket from the data structure.
+         */
+        private class Bucket {
             /**
              * Reference of the bucket with lexicographically smaller label.
              */
@@ -471,11 +448,6 @@
              *
              * @param vertices vertices to store in this bucket.
              */
-<<<<<<< HEAD
-            Bucket(Collection<V> vertices)
-            {
-                this.vertices = new HashSet<>(vertices);
-=======
             Bucket(Collection<V> vertices, Comparator<V> c) {
                 if(c == null) {
                     this.vertices = new PriorityQueue<>();
@@ -483,7 +455,6 @@
                     this.vertices = new PriorityQueue<>(c);
                 }
                 this.vertices.addAll(vertices);
->>>>>>> 09bd3f97
             }
 
             /**
@@ -491,18 +462,12 @@
              *
              * @param vertex the vertex to store in this bucket.
              */
-<<<<<<< HEAD
-            Bucket(V vertex)
-            {
-                this.vertices = new HashSet<>();
-=======
             Bucket(V vertex, Comparator<V> c) {
                 if(c == null) {
                     this.vertices = new PriorityQueue<>();
                 } else {
                     this.vertices = new PriorityQueue<>(c);
                 }
->>>>>>> 09bd3f97
                 vertices.add(vertex);
             }
             
@@ -541,8 +506,7 @@
              *
              * @param vertex the vertex to remove.
              */
-            void removeVertex(V vertex)
-            {
+            void removeVertex(V vertex) {
                 vertices.remove(vertex);
                 
                 if(verticesB != null) {
@@ -553,8 +517,7 @@
             /**
              * Removes this bucket from the data structure.
              */
-            void removeSelf()
-            {
+            void removeSelf() {
                 if (next != null) {
                     next.prev = prev;
                 }
@@ -568,8 +531,7 @@
              *
              * @param bucket the bucket, that will be the next to this bucket.
              */
-            void insertBefore(Bucket bucket)
-            {
+            void insertBefore(Bucket bucket) {
                 this.next = bucket;
                 if (bucket != null) {
                     this.prev = bucket.prev;
@@ -587,8 +549,7 @@
              *
              * @param vertex the vertex to add.
              */
-            void addVertex(V vertex)
-            {
+            void addVertex(V vertex) {
                 vertices.add(vertex);
                 
                 if(verticesB != null) {
@@ -601,8 +562,7 @@
              *
              * @return vertex, that was removed from this bucket, null if the bucket was empty.
              */
-            V poll()
-            {
+            V poll() {
                 if (vertices.isEmpty()) {
                     return null;
                 } else {
@@ -647,8 +607,7 @@
              *
              * @return <tt>true</tt> if this bucket doesn't contain any elements, otherwise false.
              */
-            boolean isEmpty()
-            {
+            boolean isEmpty() {
                 return vertices.size() == 0;
             }
         }
