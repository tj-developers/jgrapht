--- conflicted
+++ resolved
@@ -17,9 +17,7 @@
  */
 package org.jgrapht.traverse;
 
-import org.jgrapht.Graph;
-import org.jgrapht.GraphTests;
-import org.jgrapht.Graphs;
+import org.jgrapht.*;
 
 import java.util.*;
 
@@ -33,13 +31,13 @@
  * some separator between them. For example, 7#4#3 is a valid vertex label.
  * <p>
  * Iterator chooses vertex with lexicographically largest label and returns it. It breaks ties
- * arbitrarily. For more information on lexicographical BFS see the following article:
- * Corneil D.G. (2004) <a href="https://pdfs.semanticscholar.org/d4b5/a492f781f23a30773841ec79c46d2ec2eb9c.pdf">
- * <i>Lexicographic Breadth First Search – A Survey</i></a>. In: Hromkovič J., Nagl M.,
- * Westfechtel B. (eds) Graph-Theoretic Concepts in Computer Science. WG 2004. Lecture Notes in
- * Computer Science, vol 3353. Springer, Berlin, Heidelberg; and the following paper:<a
- * href="http://www.cse.iitd.ac.in/~naveen/courses/CSL851/uwaterloo.pdf"><i>CS 762: Graph-theoretic
- * algorithms. Lecture notes of a graduate course. University of Waterloo</i></a>.
+ * arbitrarily. For more information on lexicographical BFS see the following article: Corneil D.G.
+ * (2004) <a href="https://pdfs.semanticscholar.org/d4b5/a492f781f23a30773841ec79c46d2ec2eb9c.pdf">
+ * <i>Lexicographic Breadth First Search – A Survey</i></a>. In: Hromkovič J., Nagl M., Westfechtel
+ * B. (eds) Graph-Theoretic Concepts in Computer Science. WG 2004. Lecture Notes in Computer
+ * Science, vol 3353. Springer, Berlin, Heidelberg; and the following
+ * paper:<a href="http://www.cse.iitd.ac.in/~naveen/courses/CSL851/uwaterloo.pdf"><i>CS 762:
+ * Graph-theoretic algorithms. Lecture notes of a graduate course. University of Waterloo</i></a>.
  * <p>
  * For this iterator to work correctly the graph must not be modified during iteration. Currently
  * there are no means to ensure that, nor to fail-fast. The results of such modifications are
@@ -54,7 +52,10 @@
  * @author Dennis Fischer
  * @since March 2018
  */
-public class LexBreadthFirstIterator<V, E> extends AbstractGraphIterator<V, E> {
+public class LexBreadthFirstIterator<V, E>
+    extends
+    AbstractGraphIterator<V, E>
+{
 
     /**
      * Reference to the {@code BucketList} that contains unvisited vertices.
@@ -71,7 +72,8 @@
      *
      * @param graph the graph to be iterated.
      */
-    public LexBreadthFirstIterator(Graph<V, E> graph) {
+    public LexBreadthFirstIterator(Graph<V, E> graph)
+    {
         super(graph);
         GraphTests.requireUndirected(graph);
         bucketList = new BucketList(graph.vertexSet());
@@ -87,13 +89,7 @@
         super(graph);
         GraphTests.requireUndirected(graph);
 
-<<<<<<< HEAD
-        Set<V> copyOfSet = new HashSet<>();
-
-        copyOfSet.addAll(graph.vertexSet());
-=======
         Set<V> copyOfSet = new HashSet<>(graph.vertexSet());
->>>>>>> 2fe75ede
         bucketList = new BucketList(copyOfSet, startingVertex);
     }
     
@@ -108,13 +104,7 @@
         super(graph);
         GraphTests.requireUndirected(graph);
 
-<<<<<<< HEAD
-        Set<V> copyOfSet = new HashSet<>();
-
-        copyOfSet.addAll(graph.vertexSet());
-=======
         Set<V> copyOfSet = new HashSet<>(graph.vertexSet());
->>>>>>> 2fe75ede
         bucketList = new BucketList(copyOfSet, new PriorityComparator(priority));
     }
     
@@ -141,13 +131,7 @@
         super(graph);
         GraphTests.requireUndirected(graph);
 
-<<<<<<< HEAD
-        Set<V> copyOfSet = new HashSet<>();
-
-        copyOfSet.addAll(graph.vertexSet());
-=======
         Set<V> copyOfSet = new HashSet<>(graph.vertexSet());
->>>>>>> 2fe75ede
         bucketList = new BucketList(copyOfSet, priorityA, priorityB, neighborIndexA, neighborIndexB, ASets, BSets);
     }
 
@@ -157,7 +141,8 @@
      * @return true if there exist unvisited vertices.
      */
     @Override
-    public boolean hasNext() {
+    public boolean hasNext()
+    {
         if (current != null) {
             return true;
         }
@@ -174,7 +159,8 @@
      * @return the next vertex in the ordering.
      */
     @Override
-    public V next() {
+    public V next()
+    {
         if (!hasNext()) {
             throw new NoSuchElementException();
         }
@@ -192,7 +178,8 @@
      * Always returns true since this iterator doesn't care about connected components.
      */
     @Override
-    public boolean isCrossComponentTraversal() {
+    public boolean isCrossComponentTraversal()
+    {
         return true;
     }
 
@@ -203,7 +190,8 @@
      * {@link IllegalArgumentException}.
      */
     @Override
-    public void setCrossComponentTraversal(boolean crossComponentTraversal) {
+    public void setCrossComponentTraversal(boolean crossComponentTraversal)
+    {
         if (!crossComponentTraversal) {
             throw new IllegalArgumentException("Iterator is always cross-component");
         }
@@ -214,7 +202,8 @@
      *
      * @return the vertex retrieved from the {@code bucketList}.
      */
-    private V advance() {
+    private V advance()
+    {
         V vertex = bucketList.poll();
         if (vertex != null) {
             bucketList.updateBuckets(getUnvisitedNeighbours(vertex));
@@ -223,12 +212,14 @@
     }
 
     /**
-     * Computes and returns neighbours of {@code vertex} which haven't been visited by this iterator.
+     * Computes and returns neighbours of {@code vertex} which haven't been visited by this
+     * iterator.
      *
      * @param vertex the vertex, whose neighbours are being explored.
      * @return neighbours of {@code vertex} which have yet to be visited by this iterator.
      */
-    private Set<V> getUnvisitedNeighbours(V vertex) {
+    private Set<V> getUnvisitedNeighbours(V vertex)
+    {
         Set<V> unmapped = new HashSet<>();
         Set<E> edges = graph.edgesOf(vertex);
         for (E edge : edges) {
@@ -241,21 +232,22 @@
     }
 
     /**
-     * Data structure for performing lexicographical breadth-first search. Allows to add and retrieve
-     * vertices from buckets, update their buckets after a new vertex has been added to the LexBFS
-     * order. Labels aren't used explicitly, which results in time and space optimization.
+     * Data structure for performing lexicographical breadth-first search. Allows to add and
+     * retrieve vertices from buckets, update their buckets after a new vertex has been added to the
+     * LexBFS order. Labels aren't used explicitly, which results in time and space optimization.
      *
      * @author Timofey Chudakov
      * @since March 2018
      */
-    class BucketList {
+    class BucketList
+    {
         /**
          * Bucket with the vertices that have lexicographically largest label.
          */
         private Bucket head;
         /**
-         * Map for mapping vertices to buckets they are currently in. Is used for finding the bucket of
-         * the vertex in constant time.
+         * Map for mapping vertices to buckets they are currently in. Is used for finding the bucket
+         * of the vertex in constant time.
          */
         private Map<V, Bucket> bucketMap;
         
@@ -276,11 +268,12 @@
         private HashMap<V, Integer> priorityA = null;
         private HashMap<V, Integer> priorityB = null;
         
-<<<<<<< HEAD
-        /**
-         * Creates a {@code BucketList} with a single bucket and all specified {@code vertices} in it.
+        /**
+         * Creates a {@code BucketList} with a single bucket and all specified {@code vertices} in
+         * it.
          *
-         * @param vertices the vertices of the graph, that should be stored in the {@code head} bucket.
+         * @param vertices the vertices of the graph, that should be stored in the {@code head}
+         *        bucket.
          */
         BucketList(Collection<V> vertices) {
             head = new Bucket(vertices, priorityComparator); // we do not need a comparator
@@ -310,52 +303,12 @@
             }
         }
         
-=======
->>>>>>> 2fe75ede
         /**
          * Creates a {@code BucketList} with a single bucket and all specified {@code vertices} in it.
          *
          * @param vertices the vertices of the graph, that should be stored in the {@code head} bucket.
          * @param priorityComparator a comparator which defines a priority for tiebreaking.
-         * @param startingVertex the initial vertex.
-         */
-<<<<<<< HEAD
-=======
-        BucketList(Collection<V> vertices) {
-            head = new Bucket(vertices, priorityComparator); // we do not need a comparator
-            bucketMap = new HashMap<>(vertices.size());
-            for (V vertex : vertices) {
-                bucketMap.put(vertex, head);
-            }
-        }
-        
-        /**
-         * Creates a {@code BucketList} with a single bucket and all specified {@code vertices} in it.
-         *
-         * @param vertices the vertices of the graph, that should be stored in the {@code head} bucket.
-         * @param startingVertex the initial vertex.
-         */
-        BucketList(Collection<V> vertices, V startingVertex) {
-            bucketMap = new HashMap<>(vertices.size());
-            
-            // Split off starting vertex into its own bucket
-            vertices.remove(startingVertex);
-            head = new Bucket(startingVertex, priorityComparator);
-            head.insertBefore(new Bucket(vertices, priorityComparator));
-
-            bucketMap.put(startingVertex, head);
-            for (V vertex : vertices) {
-                bucketMap.put(vertex, head.next);
-            }
-        }
-        
-        /**
-         * Creates a {@code BucketList} with a single bucket and all specified {@code vertices} in it.
-         *
-         * @param vertices the vertices of the graph, that should be stored in the {@code head} bucket.
-         * @param priorityComparator a comparator which defines a priority for tiebreaking.
-         */
->>>>>>> 2fe75ede
+         */
         BucketList(Collection<V> vertices, Comparator<V> priorityComparator) {
             bucketMap = new HashMap<>(vertices.size());
             
@@ -392,42 +345,36 @@
         /**
          * Checks whether there exists a bucket with the specified {@code vertex}.
          *
-         * @param vertex the vertex whose presence in some {@code Bucket} in this {@code BucketList} is
-         *               checked.
+         * @param vertex the vertex whose presence in some {@code Bucket} in this {@code BucketList}
+         *        is checked.
          * @return <tt>true</tt> if there exists a bucket with {@code vertex} in it, otherwise
-         * <tt>false</tt>.
-         */
-        boolean containsBucketWith(V vertex) {
+         *         <tt>false</tt>.
+         */
+        boolean containsBucketWith(V vertex)
+        {
             return bucketMap.containsKey(vertex);
         }
 
         /**
-         * Retrieves element from the head bucket by invoking {@link Bucket#poll()} or
-         * null if this {@code BucketList} is empty.
+         * Retrieves element from the head bucket by invoking {@link Bucket#poll()} or null if this
+         * {@code BucketList} is empty.
          * <p>
          * Removes the head bucket if it becomes empty after the operation.
          *
-         * @return vertex returned by {@link Bucket#poll()} invoked on head bucket or
-         * null if this {@code BucketList} is empty.
-         */
-        V poll() {
+         * @return vertex returned by {@link Bucket#poll()} invoked on head bucket or null if this
+         *         {@code BucketList} is empty.
+         */
+        V poll()
+        {
             if (bucketMap.size() > 0) {
-<<<<<<< HEAD
-                V res = null;
-=======
                 V res;
->>>>>>> 2fe75ede
                 
                 if(neighborIndexA == null) {
                     res = head.poll();
                 } else {
                     res = head.poll(neighborIndexA, neighborIndexB, ASets, BSets, priorityA, priorityB);
                 }
-<<<<<<< HEAD
-                
-=======
-
->>>>>>> 2fe75ede
+
                 bucketMap.remove(res);
                 if (head.isEmpty()) {
                     head = head.next;
@@ -442,15 +389,17 @@
         }
 
         /**
-         * For every bucket B in this {@code BucketList}, which contains vertices from the set {@code
-         * vertices}, creates a new {@code Bucket} B' and moves vertices from B to B' according to the
-         * following rule: $B' = B\cap vertices$ and $B = B\backslash B'$. For every such {@code Bucket}
-         * B only one {@code Bucket} B' is created. If some bucket B becomes empty after this operation,
-         * it is removed from the data structure.
+         * For every bucket B in this {@code BucketList}, which contains vertices from the set
+         * {@code
+         * vertices}, creates a new {@code Bucket} B' and moves vertices from B to B' according to
+         * the following rule: $B' = B\cap vertices$ and $B = B\backslash B'$. For every such
+         * {@code Bucket} B only one {@code Bucket} B' is created. If some bucket B becomes empty
+         * after this operation, it is removed from the data structure.
          *
          * @param vertices the vertices, that should be moved to new buckets.
          */
-        void updateBuckets(Set<V> vertices) {
+        void updateBuckets(Set<V> vertices)
+        {
             Set<Bucket> visitedBuckets = new HashSet<>();
             for (V vertex : vertices) {
                 Bucket bucket = bucketMap.get(vertex);
@@ -481,13 +430,14 @@
         }
 
         /**
-         * Plays the role of the container of vertices. All vertices stored in a bucket have identical
-         * label. Labels aren't used explicitly.
+         * Plays the role of the container of vertices. All vertices stored in a bucket have
+         * identical label. Labels aren't used explicitly.
          * <p>
-         * Encapsulates operations of addition and removal of vertices from the bucket and removal of a
-         * bucket from the data structure.
-         */
-        private class Bucket {
+         * Encapsulates operations of addition and removal of vertices from the bucket and removal
+         * of a bucket from the data structure.
+         */
+        private class Bucket
+        {
             /**
              * Reference of the bucket with lexicographically smaller label.
              */
@@ -530,8 +480,6 @@
                 } else {
                     this.vertices = new PriorityQueue<>(c);
                 }
-<<<<<<< HEAD
-=======
 
                 vertices.add(vertex);
             }
@@ -560,47 +508,17 @@
                 this.vertices = new PriorityQueue<>(compA);
                 this.verticesB = new PriorityQueue<>(compB);
                 
->>>>>>> 2fe75ede
                 vertices.add(vertex);
                 verticesB.add(vertex);
             }
-            
-            /**
-             * LBFS*-variants
-             */
-            
-            /**
-             * Creates a new bucket with all {@code vertices} stored in it.
-             *
-             * @param vertices vertices to store in this bucket.
-             */
-            Bucket(Collection<V> vertices, Comparator<V> compA, Comparator<V> compB) {
-                this.vertices = new PriorityQueue<>(compA);
-                this.verticesB = new PriorityQueue<>(compB);
-                
-                this.vertices.addAll(vertices);
-                this.verticesB.addAll(vertices);
-            }
-
-            /**
-             * Creates a new Bucket with a single {@code vertex} in it.
-             *
-             * @param vertex the vertex to store in this bucket.
-             */
-            Bucket(V vertex, Comparator<V> compA, Comparator<V> compB) {
-                this.vertices = new PriorityQueue<>(compA);
-                this.verticesB = new PriorityQueue<>(compB);
-                
-                vertices.add(vertex);
-                verticesB.add(vertex);
-            }
 
             /**
              * Removes the {@code vertex} from this bucket.
              *
              * @param vertex the vertex to remove.
              */
-            void removeVertex(V vertex) {
+            void removeVertex(V vertex)
+            {
                 vertices.remove(vertex);
                 
                 if(verticesB != null) {
@@ -611,7 +529,8 @@
             /**
              * Removes this bucket from the data structure.
              */
-            void removeSelf() {
+            void removeSelf()
+            {
                 if (next != null) {
                     next.prev = prev;
                 }
@@ -625,7 +544,8 @@
              *
              * @param bucket the bucket, that will be the next to this bucket.
              */
-            void insertBefore(Bucket bucket) {
+            void insertBefore(Bucket bucket)
+            {
                 this.next = bucket;
                 if (bucket != null) {
                     this.prev = bucket.prev;
@@ -643,7 +563,8 @@
              *
              * @param vertex the vertex to add.
              */
-            void addVertex(V vertex) {
+            void addVertex(V vertex)
+            {
                 vertices.add(vertex);
                 
                 if(verticesB != null) {
@@ -656,14 +577,11 @@
              *
              * @return vertex, that was removed from this bucket, null if the bucket was empty.
              */
-            V poll() {
+            V poll()
+            {
                 if (vertices.isEmpty()) {
                     return null;
                 } else {
-<<<<<<< HEAD
-                    V vertex = vertices.poll();
-                    return vertex;
-=======
                     return vertices.poll();
                 }
             }
@@ -696,38 +614,6 @@
                         verticesB.remove(beta);
                         return vertices.poll(); // return Alpha
                     }
->>>>>>> 2fe75ede
-                }
-            }
-            
-            /**
-             * Retrieves one vertex from this bucket (according to LBFS*).
-             *
-             * @return vertex, that was removed from this bucket, null if the bucket was empty.
-             */
-            V poll(HashMap<V, Integer> neighborIndexA, HashMap<V, Integer> neighborIndexB, HashMap<V, Set<V>> ASets, HashMap<V, Set<V>> BSets, HashMap<V, Integer> priorityA, HashMap<V, Integer> priorityB) {
-                if (vertices.isEmpty()) {
-                    return null;
-                } else {
-                    V alpha = vertices.peek();
-                    V beta = verticesB.peek();
-                    
-                    if(neighborIndexA.get(alpha) > priorityA.get(alpha)) {
-                        vertices.remove(beta);
-                        return verticesB.poll(); // return Beta
-                    } else if(neighborIndexB.get(beta) > priorityB.get(beta)) {
-                        verticesB.remove(beta);
-                        return vertices.poll(); // return Alpha
-                    } else if(BSets.get(beta).isEmpty() || !ASets.get(alpha).isEmpty()) {
-                        vertices.remove(beta);
-                        return verticesB.poll(); // return Beta
-                    } else if(neighborIndexA.get(BSets.get(beta).iterator().next()) == priorityA.get(alpha)) {
-                        vertices.remove(beta);
-                        return verticesB.poll(); // return Beta
-                    } else {
-                        verticesB.remove(beta);
-                        return vertices.poll(); // return Alpha
-                    }
                 }
             }
 
@@ -736,7 +622,8 @@
              *
              * @return <tt>true</tt> if this bucket doesn't contain any elements, otherwise false.
              */
-            boolean isEmpty() {
+            boolean isEmpty()
+            {
                 return vertices.size() == 0;
             }
         }
@@ -755,22 +642,13 @@
          * @param priority the (integer-valued) priorities of the vertices.
          * @throws IllegalArgumentException if the priorities are <tt>null</tt>.
          */
-<<<<<<< HEAD
-        public PriorityComparator(HashMap<V, Integer> priority) throws IllegalArgumentException {
-=======
         PriorityComparator(HashMap<V, Integer> priority) throws IllegalArgumentException {
->>>>>>> 2fe75ede
             if(priority == null) {
                 throw new IllegalArgumentException("Priority map must not be null");
             }
             this.priority = priority;
         }
-<<<<<<< HEAD
-        
-        @Override
-=======
-
->>>>>>> 2fe75ede
+
         /**
          * Compares the priorities of the given vertices.
          * 
@@ -779,10 +657,7 @@
          * 
          * @return Returns a positive integer (zero/a negative integer) if the priority of <tt>vertex1</tt> is smaller (equal to/higher) than the one of <tt>vertex2</tt>.
          */
-<<<<<<< HEAD
-=======
         @Override
->>>>>>> 2fe75ede
         public int compare(V vertex1, V vertex2)
         {
             return priority.get(vertex2) - priority.get(vertex1);
