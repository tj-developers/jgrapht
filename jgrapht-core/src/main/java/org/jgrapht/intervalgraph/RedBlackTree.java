--- conflicted
+++ resolved
@@ -13,12 +13,7 @@
  * @author Christoph Grüne (christophgruene)
  * @since Apr 18, 2018
  */
-<<<<<<< HEAD
 class RedBlackTree<K extends Comparable<K>, V> implements BinarySearchTree<K, V>, Serializable {
-=======
-public class RedBlackTree<K extends Comparable<K>, V>
-        implements BinarySearchTree<K, V>, Serializable {
->>>>>>> 87a67e7d
 
     private static final long serialVersionUID = 1199228564356373435L;
 
