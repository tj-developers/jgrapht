/*
 * (C) Copyright 2003-2018, by Barak Naveh and Contributors.
 *
 * JGraphT : a free Java graph-theory library
 *
 * This program and the accompanying materials are dual-licensed under
 * either
 *
 * (a) the terms of the GNU Lesser General Public License version 2.1
 * as published by the Free Software Foundation, or (at your option) any
 * later version.
 *
 * or (per the licensee's choosing)
 *
 * (b) the terms of the Eclipse Public License v1.0 as published by
 * the Eclipse Foundation.
 */
package org.jgrapht.event;

<<<<<<< HEAD
import org.jgrapht.Graph;
=======
import org.jgrapht.*;
>>>>>>> e76f7340

/**
 * An event which indicates that a graph edge has changed, or is about to change. The event can be
 * used either as an indication <i>after</i> the edge has been added or removed, or <i>before</i> it
 * is added. The type of the event can be tested using the
 * {@link org.jgrapht.event.GraphChangeEvent#getType()} method.
 *
 * @param <V> the graph vertex type
 * @param <E> the graph edge type
 *
 * @author Barak Naveh
 * @since Aug 10, 2003
 */
public class GraphEdgeChangeEvent<V, E>
    extends
    GraphChangeEvent
{
    private static final long serialVersionUID = -4421610303769803253L;

    /**
     * Before edge added event. This event is fired before an edge is added to a graph.
     */
    public static final int BEFORE_EDGE_ADDED = 21;

    /**
     * Before edge removed event. This event is fired before an edge is removed from a graph.
     */
    public static final int BEFORE_EDGE_REMOVED = 22;

    /**
     * Edge added event. This event is fired after an edge is added to a graph.
     */
    public static final int EDGE_ADDED = 23;

    /**
     * Edge removed event. This event is fired after an edge is removed from a graph.
     */
    public static final int EDGE_REMOVED = 24;
    
    /**
     * Edge weight updated event. This event is fired after an edge weight is updated in a graph.
     */
    public static final int EDGE_WEIGHT_UPDATED = 25;

    /**
     * Edge weight updated event. This event is fired after an edge weight is updated in a graph.
     */
    public static final int EDGE_WEIGHT_UPDATED = 25;

    /**
     * The edge that this event is related to.
     */
    protected E edge;

    /**
     * The source vertex of the edge that this event is related to.
     */
    protected V edgeSource;

    /**
     * The target vertex of the edge that this event is related to.
     */
    protected V edgeTarget;
    
    /**
     * The weight of the edge that this event is related to.
     */
    protected double edgeWeight;

    /**
     * The weight of the edge that this event is related to.
     */
    protected double edgeWeight;

    /**
     * Constructor for GraphEdgeChangeEvent.
     *
     * @param eventSource the source of this event.
     * @param type the event type of this event.
     * @param edge the edge that this event is related to.
     * @param edgeSource edge source vertex
     * @param edgeTarget edge target vertex
     */
    public GraphEdgeChangeEvent(Object eventSource, int type, E edge, V edgeSource, V edgeTarget)
    {
        this(eventSource, type, edge, edgeSource, edgeTarget, Graph.DEFAULT_EDGE_WEIGHT);
    }
<<<<<<< HEAD
    
=======

>>>>>>> e76f7340
    /**
     * Constructor for GraphEdgeChangeEvent.
     *
     * @param eventSource the source of this event.
     * @param type the event type of this event.
     * @param edge the edge that this event is related to.
     * @param edgeSource edge source vertex
     * @param edgeTarget edge target vertex
     * @param edgeWeight edge weight
     */
<<<<<<< HEAD
    public GraphEdgeChangeEvent(Object eventSource, int type, E edge, V edgeSource, V edgeTarget, double edgeWeight)
=======
    public GraphEdgeChangeEvent(
        Object eventSource, int type, E edge, V edgeSource, V edgeTarget, double edgeWeight)
>>>>>>> e76f7340
    {
        super(eventSource, type);
        this.edge = edge;
        this.edgeSource = edgeSource;
        this.edgeTarget = edgeTarget;
        this.edgeWeight = edgeWeight;
    }

    /**
     * Returns the edge that this event is related to.
     *
     * @return event edge
     */
    public E getEdge()
    {
        return edge;
    }

    /**
     * Returns the source vertex that this event is related to.
     *
     * @return event source vertex
     */
    public V getEdgeSource()
    {
        return edgeSource;
    }

    /**
     * Returns the target vertex that this event is related to.
     *
     * @return event target vertex
     */
    public V getEdgeTarget()
    {
        return edgeTarget;
    }

    /**
     * Returns the weight of the edge that this event is related to.
     *
     * @return event edge weight
     */
    public double getEdgeWeight()
    {
        return edgeWeight;
    }
<<<<<<< HEAD
    
    
=======

>>>>>>> e76f7340
}

// End GraphEdgeChangeEvent.java<|MERGE_RESOLUTION|>--- conflicted
+++ resolved
@@ -17,11 +17,7 @@
  */
 package org.jgrapht.event;
 
-<<<<<<< HEAD
-import org.jgrapht.Graph;
-=======
 import org.jgrapht.*;
->>>>>>> e76f7340
 
 /**
  * An event which indicates that a graph edge has changed, or is about to change. The event can be
@@ -60,11 +56,6 @@
      * Edge removed event. This event is fired after an edge is removed from a graph.
      */
     public static final int EDGE_REMOVED = 24;
-    
-    /**
-     * Edge weight updated event. This event is fired after an edge weight is updated in a graph.
-     */
-    public static final int EDGE_WEIGHT_UPDATED = 25;
 
     /**
      * Edge weight updated event. This event is fired after an edge weight is updated in a graph.
@@ -85,11 +76,6 @@
      * The target vertex of the edge that this event is related to.
      */
     protected V edgeTarget;
-    
-    /**
-     * The weight of the edge that this event is related to.
-     */
-    protected double edgeWeight;
 
     /**
      * The weight of the edge that this event is related to.
@@ -109,11 +95,7 @@
     {
         this(eventSource, type, edge, edgeSource, edgeTarget, Graph.DEFAULT_EDGE_WEIGHT);
     }
-<<<<<<< HEAD
-    
-=======
 
->>>>>>> e76f7340
     /**
      * Constructor for GraphEdgeChangeEvent.
      *
@@ -124,12 +106,8 @@
      * @param edgeTarget edge target vertex
      * @param edgeWeight edge weight
      */
-<<<<<<< HEAD
-    public GraphEdgeChangeEvent(Object eventSource, int type, E edge, V edgeSource, V edgeTarget, double edgeWeight)
-=======
     public GraphEdgeChangeEvent(
         Object eventSource, int type, E edge, V edgeSource, V edgeTarget, double edgeWeight)
->>>>>>> e76f7340
     {
         super(eventSource, type);
         this.edge = edge;
@@ -177,12 +155,7 @@
     {
         return edgeWeight;
     }
-<<<<<<< HEAD
-    
-    
-=======
 
->>>>>>> e76f7340
 }
 
 // End GraphEdgeChangeEvent.java